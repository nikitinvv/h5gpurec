#include "cfunc_fourierrec.cuh"
#include "kernels_fourierrec.cuh"
#include <stdio.h>
cfunc_fourierrec::cfunc_fourierrec(size_t nproj, size_t nz, size_t n, size_t theta_)
    : nproj(nproj), nz(nz), n(n) {
    float eps = 1e-2;
    mu = -log(eps) / (2 * n * n);
    #ifndef HALF
        ne = 3*n/2;        
    #else
        ne = pow(2,ceil(log2(3*n/2)));
    #endif
        
    m = ceil(2 * n * 1 / PI * sqrt(-mu * log(eps) + (mu * n) * (mu * n) / 4));    
    cudaMalloc((void **)&fde,
            (2 * n + 2 * m) * (2 * n + 2 * m) * nz * sizeof(real2));
    cudaMalloc((void **)&ge,
            (ne/2+1) * nproj * 2 * nz * sizeof(real2));
    cudaMalloc((void **)&x, n * nproj * sizeof(float));
    cudaMalloc((void **)&y, n * nproj * sizeof(float));
    
    
    long long ffts[] = {2*n,2*n};
	  long long idist = (2 * n + 2 * m) * (2 * n + 2 * m);long long odist = (2 * n + 2 * m) * (2 * n + 2 * m);
    long long inembed[] = {2 * n + 2 * m, 2 * n + 2 * m};long long onembed[] = {2 * n + 2 * m, 2 * n + 2 * m};
    size_t workSize = 0;

    cufftCreate(&plan2d);
    cufftXtMakePlanMany(plan2d, 
        2, ffts, 
        inembed, 1, idist, CUDA_C, 
        onembed, 1, odist, CUDA_C, 
        nz, &workSize, CUDA_C);    
    // fft 1d
    cufftCreate(&plan1d);
    ffts[0] = n;
    idist = n;
    odist = n;
    inembed[0] = n;
    onembed[0] = n;
    cufftXtMakePlanMany(plan1d, 
        1, ffts, 
        inembed, 1, idist, CUDA_C, 
        onembed, 1, odist, CUDA_C, 
        nproj*nz, &workSize, CUDA_C);                   

    //fft filter R<->C
    cufftCreate(&plan_filter_fwd);
    cufftCreate(&plan_filter_inv);
    
    ffts[0] = ne;
	  idist = ne;odist = ne/2+1;
    inembed[0] = ne;onembed[0] = ne/2+1;
    cufftXtMakePlanMany(plan_filter_fwd, 
        1, ffts, 
        inembed, 1, idist, CUDA_R, 
        onembed, 1, odist, CUDA_C, 
        2*nproj*nz, &workSize, CUDA_C);      
    cufftXtMakePlanMany(plan_filter_inv, 
        1, ffts, 
        onembed, 1, odist, CUDA_C, 
        inembed, 1, idist, CUDA_R, 
        2*nproj*nz, &workSize, CUDA_C);
    
    theta = (float*)theta_;
  }


// destructor, memory deallocation
cfunc_fourierrec::~cfunc_fourierrec() { free(); }

void cfunc_fourierrec::free() {
  if (!is_free) {
    cudaFree(fde);
    cudaFree(ge);
    cudaFree(x);
    cudaFree(y);
    cufftDestroy(plan2d);
    cufftDestroy(plan1d);
    cufftDestroy(plan_filter_fwd);
    cufftDestroy(plan_filter_inv);
    is_free = true;   
  }
}

void cfunc_fourierrec::backprojection(size_t f_, size_t g_, size_t stream_) {
    real2* g = (real2 *)g_;    
    real2* f = (real2 *)f_;
    cudaStream_t stream = (cudaStream_t)stream_;    
    cufftSetStream(plan1d, stream);
    cufftSetStream(plan2d, stream);    

    // set thread block, grid sizes will be computed before cuda kernel execution
    dim3 dimBlock(32,32,1);    
    dim3 GS2d0,GS3d0,GS3d1,GS3d2,GS3d3;  
    GS2d0 = dim3(ceil(n / 32.0), ceil(nproj / 32.0));
    GS3d0 = dim3(ceil(n / 32.0), ceil(n / 32.0),nz);
    GS3d1 = dim3(ceil(2 * n / 32.0), ceil(2 * n / 32.0),nz);
    GS3d2 = dim3(ceil((2 * n + 2 * m) / 32.0),ceil((2 * n + 2 * m) / 32.0), nz);
    GS3d3 = dim3(ceil(n / 32.0), ceil(nproj / 32.0),nz);
   
    
    cudaMemsetAsync(fde, 0, (2 * n + 2 * m) * (2 * n + 2 * m) * nz * sizeof(real2),stream);
    
    takexy <<<GS2d0, dimBlock, 0, stream>>> (x, y, theta, n, nproj);        
    mulc <<<GS3d3, dimBlock, 0, stream>>> (g, 1/(float)n, n, nproj, nz);
    ifftshiftc <<<GS3d3, dimBlock, 0, stream>>> (g, n, nproj, nz);
    cufftXtExec(plan1d, g, g, CUFFT_FORWARD);
    ifftshiftc <<<GS3d3, dimBlock, 0, stream>>> (g, n, nproj, nz);    
    
    gather <<<GS3d3, dimBlock, 0, stream>>> (g, fde, x, y, m, mu, n, nproj, nz);    
    wrap <<<GS3d2, dimBlock, 0, stream>>> (fde, n, nz, m);
    
    fftshiftc <<<GS3d2, dimBlock, 0, stream>>> (fde, 2 * n + 2 * m, nz);
    cufftXtExec(plan2d, &fde[m + m * (2 * n + 2 * m)],
               &fde[m + m * (2 * n + 2 * m)], CUFFT_INVERSE);
    fftshiftc <<<GS3d2, dimBlock, 0, stream>>> (fde, 2 * n + 2 * m, nz);
    
    divphi <<<GS3d0, dimBlock, 0, stream>>> (fde, f, mu, n, nz, nproj, m);        
}

void cfunc_fourierrec::filter(size_t g_, size_t w_, size_t stream_) {
    real* g = (real *)g_;    
    real2* w = (real2 *)w_;
    cudaStream_t stream = (cudaStream_t)stream_;    
    cufftSetStream(plan_filter_fwd, stream);
    cufftSetStream(plan_filter_inv, stream);    
    dim3 dimBlock(32,32,1);        
<<<<<<< HEAD
    dim3 GS3d1 = dim3(ceil(ne/32.0), ceil(nproj / 32.0),2*nz);
    dim3 GS3d2 = dim3(ceil((ne/2+1)/32.0), ceil(nproj / 32.0),2*nz);
    cufftXtExec(plan_filter_fwd, g, ge, CUFFT_FORWARD);
    mulw <<<GS3d2, dimBlock, 0, stream>>> (ge, w, ne/2+1, nproj, 2*nz);
=======
    dim3 GS3d1 = dim3(ceil(ne/32.0), ceil(ntheta / 32.0),2*pnz);
    dim3 GS3d2 = dim3(ceil((ne/2+1)/32.0), ceil(ntheta / 32.0),2*pnz);
    cufftXtExec(plan_filter_fwd, g, ge, CUFFT_FORWARD);
    mulw <<<GS3d2, dimBlock, 0, stream>>> (ge, w, ne/2+1, ntheta, 2*pnz);
>>>>>>> a6e63677
    cufftXtExec(plan_filter_inv, ge, g, CUFFT_INVERSE);
}<|MERGE_RESOLUTION|>--- conflicted
+++ resolved
@@ -126,16 +126,9 @@
     cufftSetStream(plan_filter_fwd, stream);
     cufftSetStream(plan_filter_inv, stream);    
     dim3 dimBlock(32,32,1);        
-<<<<<<< HEAD
     dim3 GS3d1 = dim3(ceil(ne/32.0), ceil(nproj / 32.0),2*nz);
     dim3 GS3d2 = dim3(ceil((ne/2+1)/32.0), ceil(nproj / 32.0),2*nz);
     cufftXtExec(plan_filter_fwd, g, ge, CUFFT_FORWARD);
     mulw <<<GS3d2, dimBlock, 0, stream>>> (ge, w, ne/2+1, nproj, 2*nz);
-=======
-    dim3 GS3d1 = dim3(ceil(ne/32.0), ceil(ntheta / 32.0),2*pnz);
-    dim3 GS3d2 = dim3(ceil((ne/2+1)/32.0), ceil(ntheta / 32.0),2*pnz);
-    cufftXtExec(plan_filter_fwd, g, ge, CUFFT_FORWARD);
-    mulw <<<GS3d2, dimBlock, 0, stream>>> (ge, w, ne/2+1, ntheta, 2*pnz);
->>>>>>> a6e63677
     cufftXtExec(plan_filter_inv, ge, g, CUFFT_INVERSE);
 }