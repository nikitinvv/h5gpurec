--- conflicted
+++ resolved
@@ -378,7 +378,6 @@
 
         with cp.cuda.Stream(non_blocking=False):
             rec_cpu_list = self.recon_try(rec, data, dark, flat, shift_array*mul)        
-<<<<<<< HEAD
         log.info(f'Saving data')
         if self.args.save_format=='tiff':
             fnameout = os.path.dirname(
@@ -422,22 +421,4 @@
                 tdata[tdata>128] = np.inf
                 ds[k] = rec_cpu_list[k]
                 ds[k,:tdata.shape[0],:tdata.shape[1]] = tdata            
-            log.info(f'Output: {fnameout}')            
-=======
-        fnameout = os.path.dirname(
-            self.args.file_name)+'_rec/try_center/'+os.path.basename(self.args.file_name)[:-3]+'/r_'
-        log.info(f'Output: {fnameout}')
-        write_threads = []
-        # avoid simultaneous directory creation
-        dxchange.write_tiff(
-            rec_cpu_list[0], f'{fnameout}{((self.centeri-shift_array[0])*2**self.args.binning):08.2f}', overwrite=True)
-        for k in range(1, len(shift_array)):
-            write_thread = threading.Thread(target=dxchange.write_tiff,
-                                            args=(rec_cpu_list[k],),
-                                            kwargs={'fname': f'{fnameout}{((self.centeri-shift_array[k])*2**self.args.binning):08.2f}',
-                                                    'overwrite': True})
-            write_threads.append(write_thread)
-            write_thread.start()
-        for thread in write_threads:
-            thread.join()
->>>>>>> a6e63677
+            log.info(f'Output: {fnameout}')            